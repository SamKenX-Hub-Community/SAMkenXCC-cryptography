--- conflicted
+++ resolved
@@ -18,13 +18,8 @@
 
 from cryptography import utils
 from cryptography.exceptions import (
-<<<<<<< HEAD
     InvalidTag, InternalError, AlreadyFinalized, UnsupportedPadding,
-    UnsupportedCipher, UnsupportedHash
-=======
-    UnsupportedAlgorithm, InvalidTag, InternalError, AlreadyFinalized,
-    UnsupportedPadding, InvalidSignature
->>>>>>> 1e8aa9b0
+    InvalidSignature
 )
 from cryptography.hazmat.backends.interfaces import (
     CipherBackend, HashBackend, HMACBackend, PBKDF2HMACBackend, RSABackend
